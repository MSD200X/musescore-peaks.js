--- conflicted
+++ resolved
@@ -10,7 +10,6 @@
   'm/player/waveform/waveform.core',
   'm/player/waveform/waveform.mixins',
   'm/player/player.keyboard'
-<<<<<<< HEAD
 ], function (EventEmitter, AudioPlayer, Waveform, mixins, keyboard) {
 
   var buildUi = function (container) {
@@ -18,20 +17,10 @@
       'player': container.querySelector(".waveform"),
       'zoom': container.querySelector(".zoom-container"),
       'overview': container.querySelector(".overview-container")
-=======
-  ], function(EventEmitter, AudioPlayer, Waveform, mixins, keyboard){
-
-  var buildUi = function (container) {
-    return {
-      player: container.querySelector(".waveform"),
-      zoom: container.querySelector(".zoom-container"),
-      overview: container.querySelector(".overview-container")
->>>>>>> a73b6d82
     };
   };
 
   var extend = function (to, from) {
-<<<<<<< HEAD
     for (var key in from) {
       to[key] = from[key];
     }
@@ -141,108 +130,6 @@
       instance.container.innerHTML = instance.options.template;
     }
     else if (instance.options.template instanceof HTMLElement) {
-=======
-    for (var key in from){
-      to[key] = from[key];
-    }
-
-    return to;
-  };
-
-  function Peaks(container){
-    this.options = {
-      /**
-       * Array of scale factors (samples per pixel) for the zoom levels (big >> small)
-       */
-      zoomLevels: [512, 1024, 2048, 4096],
-      /**
-       * Bind keyboard controls
-       */
-      keyboard: false,
-      /**
-       * Keyboard nudge increment in seconds (left arrow/right arrow)
-       */
-      nudgeIncrement: 0.01,
-      /**
-       * Colour for the in marker of segments
-       */
-      inMarkerColor: '#a0a0a0',
-      /**
-       * Colour for the out marker of segments
-       */
-      outMarkerColor: '#a0a0a0',
-      /**
-       * Colour for the zoomed in waveform
-       */
-      zoomWaveformColor: 'rgba(0, 225, 128, 1)',
-      /**
-       * Colour for the overview waveform
-       */
-      overviewWaveformColor: 'rgba(0,0,0,0.2)',
-      /**
-       * Random colour per segment (overrides segmentColor)
-       */
-      randomizeSegmentColor: true,
-      /**
-       * Height of the waveform canvases in pixels
-       */
-      height: 200,
-      /**
-       * Colour for segments on the waveform
-       */
-      segmentColor: 'rgba(255, 161, 39, 1)',
-      /**
-       *
-       */
-      template: [
-        '<div class="waveform">',
-          '<div class="zoom-container"></div>',
-          '<div class="overview-container"></div>',
-        '</div>'
-      ].join('')
-    };
-
-    /**
-     *
-     * @type {HTMLElement}
-     */
-    this.container = container;
-
-    /**
-     *
-     * @type {number}
-     */
-    this.currentZoomLevel = 0;
-  }
-
-  Peaks.init = function init(opts){
-
-    if (!opts.audioElement) {
-      throw new Error("Please provide an audio element.");
-    }
-
-    if (!opts.container) {
-      throw new Error("Please provide a container object.");
-    }
-
-    if (opts.container.width < 1 || opts.container.height < 1) {
-      throw new Error("Please ensure that the container has a defined width and height.");
-    }
-
-    var instance = new Peaks(opts.container);
-
-    extend(instance.options, opts);
-    extend(instance.options, {
-      segmentInMarker: mixins.defaultInMarker(instance.options),
-      segmentOutMarker: mixins.defaultOutMarker(instance.options),
-      segmentLabelDraw: mixins.defaultSegmentLabelDraw(instance.options)
-    });
-
-    if (typeof instance.options.template === 'string'){
-      instance.container.innerHTML = instance.options.template;
-    }
-    else if (instance.options.template instanceof HTMLElement){
->>>>>>> a73b6d82
       instance.container.appendChild(instance.options.template);
     }
     else {
@@ -271,7 +158,6 @@
 
   Peaks.prototype = Object.create(EventEmitter.prototype, {
     segments: {
-<<<<<<< HEAD
       get: function () {
         var self = this;
 
@@ -344,43 +230,7 @@
            *
            * @returns {Number}
            */
-=======
-      get: function(){
-        var self = this;
-
-        return {
-          addSegment: function (startTime, endTime, segmentEditable, color, labelText) {
-            if (typeof startTime === "number") {
-              self.waveform.segments.createSegment(startTime, endTime, segmentEditable, color, labelText);
-            } else if (Array.isArray(startTime)){
-              startTime.forEach(function(segment){
-                self.waveform.segments.createSegment(segment.startTime, segment.endTime, segment.editable, segment.color, segment.labelText);
-              });
-            }
-
-            self.waveform.segments.render();
-          },
-
-          // removeSegment: function (segment) {
-
-          // },
-
-          // clearSegments : function () { // Remove all segments
-
-          // },
-
-          getSegments: function () {
-            return self.waveform.segments.segments;
-          }
-        };
-      }
-    },
-    time: {
-      get: function(){
-        var self = this;
-
-        return {
->>>>>>> a73b6d82
+
           getCurrentTime: function () {
             return self.player.getTime();
           }
@@ -388,11 +238,7 @@
       }
     },
     zoom: {
-<<<<<<< HEAD
       get: function () {
-=======
-      get: function(){
->>>>>>> a73b6d82
         var self = this;
         return { // namepsace for zooming related methods
 
@@ -416,19 +262,11 @@
            * @param {number} zoomLevelIndex
            */
           setZoom: function (zoomLevelIndex) { // Set zoom level to index of current zoom levels
-<<<<<<< HEAD
             if (zoomLevelIndex >= self.options.zoomLevels.length) {
               zoomLevelIndex = self.options.zoomLevels.length - 1;
             }
 
             if (zoomLevelIndex < 0) {
-=======
-            if (zoomLevelIndex >= self.options.zoomLevels.length){
-              zoomLevelIndex = self.options.zoomLevels.length - 1;
-            }
-
-            if (zoomLevelIndex < 0){
->>>>>>> a73b6d82
               zoomLevelIndex = 0;
             }
 
