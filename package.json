--- conflicted
+++ resolved
@@ -33,17 +33,13 @@
   },
   "license": "LGPL 3",
   "scripts": {
-<<<<<<< HEAD
     "test": "npm run test-pre && if [$CI]; then npm run test-ci; else npm run test-local; fi",
     "test-local": "./node_modules/karma/bin/karma start --single-run",
     "test-ci": "npm run test-webkit && npm run test-firefox && npm run test-ie",
     "test-ie": "./node_modules/karma/bin/karma start --browsers SauceIE9,SauceIE10,SauceIE11",
     "test-webkit": "./node_modules/karma/bin/karma start --browsers SauceChrome,SauceSafari6,SauceSafari7",
     "test-firefox": "./node_modules/karma/bin/karma start --browsers SauceFirefox,SauceFirefoxLinux",
-=======
     "build": "browserify -t deamdify ./src/main.js -p [minifyify --map peaks.min.map --output dist/peaks.min.map] -s peaks -o dist/peaks.min.js",
-    "test": "npm run test-pre && ./node_modules/karma/bin/karma start",
->>>>>>> 950e7cc8
     "test-pre": "jshint ./src",
     "test-watch": "FAST=true ./node_modules/karma/bin/karma start --auto-watch --no-single-run",
     "changelog": "github-changes -o bbcrd -r peaks.js -n ${npm_package_version} -a --only-pulls --use-commit-body",
@@ -54,12 +50,8 @@
     "github-changes": "^0.0.10",
     "http-server": "^0.6.1",
     "jshint": "^2.5.1",
-<<<<<<< HEAD
-    "karma": "^0.12.0",
-=======
     "karma": "~0.12.0",
     "karma-sinon-chai": "~0.2.0",
->>>>>>> 950e7cc8
     "karma-chrome-launcher": "~0.1.0",
     "karma-firefox-launcher": "~0.1.0",
     "karma-html2js-preprocessor": "~0.1",
@@ -67,14 +59,8 @@
     "karma-phantomjs-launcher": "~0.1.0",
     "karma-requirejs": "~0.1.0",
     "karma-safari-launcher": "~0.1.1",
-<<<<<<< HEAD
-    "karma-sauce-launcher": "^0.2.9",
-    "karma-script-launcher": "~0.1.0",
-    "karma-sinon-chai": "^0.2.0",
-=======
     "karma-sauce-launcher": "~0.2.10",
     "minifyify": "^3.0.11",
->>>>>>> 950e7cc8
     "mocha": "~1.17.1"
   },
   "dependencies": {
