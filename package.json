--- conflicted
+++ resolved
@@ -65,13 +65,8 @@
   },
   "dependencies": {
     "eventemitter2": "^0.4.14",
-<<<<<<< HEAD
     "konva": "~0.9.5",
-    "waveform-data": "^1.4.3"
-=======
-    "kinetic": "^5.0.6",
     "waveform-data": "^1.5.1"
->>>>>>> 39a9c914
   },
   "optionalDependencies": {
     "browserify": "^5.12.0",
