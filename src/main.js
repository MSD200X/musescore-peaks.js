--- conflicted
+++ resolved
@@ -116,13 +116,10 @@
        */
       playheadColor:         'rgba(0, 0, 0, 1)',
       /**
-<<<<<<< HEAD
-=======
        * Colour of the play head text
        */
       playheadTextColor:     '#aaa',
       /**
->>>>>>> 14613ec1
        * Colour of the axis gridlines
       */
       axisGridlineColor:     '#ccc',
