--- conflicted
+++ resolved
@@ -26,15 +26,10 @@
     });
 
     function constructPoint(point) {
-<<<<<<< HEAD
       var pointZoomGroup = new Konva.Group();
       var pointOverviewGroup = new Konva.Group();
-      var pointGroups = [pointZoomGroup, pointOverviewGroup];
-=======
-      var pointZoomGroup = new Kinetic.Group();
-      var pointOverviewGroup = new Kinetic.Group();
       var pointGroups = [ { group: pointZoomGroup, view: 'zoomview' }, { group: pointOverviewGroup, view: 'overview' }];
->>>>>>> c6777259
+
 
       point.editable = Boolean(point.editable);
 
