--- conflicted
+++ resolved
@@ -38,11 +38,7 @@
       opacity: 1
     });
 
-<<<<<<< HEAD
-    this.axisShape.sceneFunc(this.axisDrawFunction.bind(this, view));
-=======
-    this.axisShape.setDrawFunc(this.axisDrawFunction.bind(this, view, viewOptions));
->>>>>>> 4aebd81b
+    this.axisShape.sceneFunc(this.axisDrawFunction.bind(this, view, viewOptions));
 
     this.view.uiLayer.add(this.axisShape);
   }
@@ -82,14 +78,10 @@
 
   /**
    * @param {WaveformOverview|WaveformZoomview} view
-<<<<<<< HEAD
    * @param {Konva.Context} context
-=======
-   * @param {Kinetic.Context} context
    * @param {Object} [viewOptions] configuration options
    * @param {String} [viewOptions.axisGridlineColor] color code to use for the grid lines
    * @param {String} [viewOptions.axisLabelColor] color code to use for labels
->>>>>>> 4aebd81b
    */
   WaveformAxis.prototype.axisDrawFunction = function (view, viewOptions, context) {
     var currentFrameStartTime = view.data.time(view.frameOffset);
