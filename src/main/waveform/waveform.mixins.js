--- conflicted
+++ resolved
@@ -123,21 +123,13 @@
    */
   function createPointHandle(height, color) {
       /**
-<<<<<<< HEAD
-       * @param  {Boolean}  draggable If true, marker is draggable
-       * @param  {Object}   point     Parent point object with in times
-       * @param  {Object}   parent    Parent context
-       * @param  {Function} onDrag    Callback after drag completed
-       * @return {Konva Object}     Konva group object of handle marker elements
-=======
        * @param  {Boolean}  draggable  If true, marker is draggable
        * @param  {Object}   point      Parent point object with in times
        * @param  {Object}   parent     Parent context
        * @param  {Function} onDrag     Callback while dragging
        * @param  {Function} onDblClick Callback on double click
        * @param  {Function} onDragEnd  Callback after drag completed
-       * @return {Kinetic Object}      Kinetic group object of handle marker elements
->>>>>>> c6777259
+       * @return {Konva Object}        Konva group object of handle marker elements
        */
       return function (draggable, point, parent, onDrag, onDblClick, onDragEnd) {
           var handleTop = (height / 2) - 10.5;
