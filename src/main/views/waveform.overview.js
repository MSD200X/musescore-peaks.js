/**
 * WAVEFORM.OVERVIEW.JS
 *
 * This module handles all functionality related to the overview
 * timeline canvas and initialises its own instance of the axis
 * object.
 *
 */
define([
  "peaks/waveform/waveform.axis",
  "peaks/waveform/waveform.mixins",
  "konva"
], function (WaveformAxis, mixins, Konva) {
  'use strict';

  function WaveformOverview(waveformData, container, peaks) {
    var that = this;

    that.peaks = peaks;
    that.options = peaks.options;
    that.data = waveformData;
    that.width = container.clientWidth;
    that.height = container.clientHeight || that.options.height;
    that.frameOffset = 0;

    that.stage = new Konva.Stage({
      container: container,
      width: that.width,
      height: that.height
    });

    that.waveformLayer = new Konva.Layer();

    that.background = new Konva.Rect({
      x: 0,
      y: 0,
      width: that.width,
      height: that.height
    });

    that.waveformLayer.add(that.background);

    that.createWaveform();
    that.createRefWaveform();
    that.createUi();

    that.stage.add(that.waveformLayer);

    // INTERACTION ===============================================
    var cancelSeeking = function(){
      that.stage.off("mousemove mouseup");
      peaks.seeking = false;
    };

    that.stage.on("mousedown", function (event) {
      if (event.target &&
        !event.target.attrs.draggable &&
        !event.target.parent.attrs.draggable) {
        if (event.type == "mousedown") {
          peaks.seeking = true;

          peaks.emit("user_seek.overview", that.data.time(event.evt.layerX), event.evt.layerX);

          that.stage.on("mousemove", function (event) {
            peaks.emit("user_scrub.overview", that.data.time(event.evt.layerX), event.evt.layerX);
          });

          that.stage.on("mouseup", cancelSeeking);
        } else {
          cancelSeeking();
        }
      }
    });

    // EVENTS ====================================================

    function trackPlayheadPosition(time, frame){
      if (!peaks.seaking) {
        that.playheadPixel = that.data.at_time(time);
        that.updateUi(that.playheadPixel);
      }
    }

    peaks.on("player_time_update", trackPlayheadPosition);
    peaks.on("user_seek.*", trackPlayheadPosition);
    peaks.on("user_scrub.*", trackPlayheadPosition);

    peaks.on("waveform_zoom_displaying", function (start, end) {
      that.updateRefWaveform(start, end);
    });

    peaks.on("resizeEndOverview", function (width, newWaveformData) {
      that.width = width;
      that.data = newWaveformData;
      that.stage.setWidth(that.width);
      //that.updateWaveform();
      peaks.emit("overview_resized");
    });
  }

  WaveformOverview.prototype.createWaveform = function() {
    var that = this;
    this.waveformShape = new Konva.Shape({
      fill: that.options.overviewWaveformColor,
      strokeWidth: 0
    });

    this.waveformShape.sceneFunc(mixins.waveformDrawFunction.bind(this.waveformShape, that));

    this.waveformLayer.add(this.waveformShape);
    this.stage.add(this.waveformLayer);
  };

  //Green Reference Waveform to inform users where they are in overview waveform based on current zoom level
  WaveformOverview.prototype.createRefWaveform = function () {
    var that = this;

    this.refLayer = new Konva.Layer();

    /*this.refWaveformShape = new Konva.Shape({
      drawFunc: function(canvas) {
        mixins.waveformDrawFunction.call(this, that.data, canvas, mixins.interpolateHeight(that.height));
      },
      fill: that.options.zoomWaveformColor,
      strokeWidth: 0
    });*/

<<<<<<< HEAD
    this.refWaveformRect = new Konva.Rect({
=======
    var refPadding = this.options.overviewHighlightRectanglePadding;
    if (refPadding * 2 > this.height) {
      refPadding = 0;
    }

    this.refWaveformRect = new Kinetic.Rect({
>>>>>>> 4aebd81b
      x: 0,
      y: refPadding,
      width: 0,
      stroke: that.options.overviewHighlightRectangleColor,
      strokeWidth: 1,
<<<<<<< HEAD
      height: this.height - (11*2),
      fill: that.options.overviewHighlightRectangleColor,
      opacity: 0.3,
=======
      height: this.height - (refPadding * 2),
      fill: 'grey',
      opacity: this.options.overviewHighlightRectangleOpacity,
>>>>>>> 4aebd81b
      cornerRadius: 2
    });

    this.refLayer.add(this.refWaveformRect);
    this.stage.add(this.refLayer);
  };

  WaveformOverview.prototype.createUi = function() {
    var that = this;

    this.playheadLine = new Konva.Line({
      points: [0.5, 0, 0.5, that.height],
      stroke: that.options.playheadColor,
      strokeWidth: 1,
      x: 0
    });

<<<<<<< HEAD
    that.uiLayer = new Konva.Layer({ index: 100 });
    that.axis = new WaveformAxis(that);
=======
    that.uiLayer = new Kinetic.Layer({ index: 100 });

    if (that.peaks.options.axisOnWaveforms.indexOf('overview') > -1) {
      that.axis = new WaveformAxis(that, { axisGridlineColor: that.peaks.options.overviewAxisGridlineColor, axisLabelColor: that.peaks.options.overviewAxisLabelColor });
    }
>>>>>>> 4aebd81b

    this.uiLayer.add(this.playheadLine);
    this.stage.add(this.uiLayer);
  };

  /*WaveformOverview.prototype.updateWaveform = function () {
    var that = this;
    that.waveformShape.sceneFunc(function(canvas) {
      mixins.waveformDrawFunction.call(this, that.data, canvas, mixins.interpolateHeight(that.height));
    });
    that.waveformLayer.draw();
  };

  WaveformOverview.prototype.updateRefWaveform = function (time_in, time_out) {
    var that = this;

    var offset_in = that.data.at_time(time_in);
    var offset_out = that.data.at_time(time_out);

    that.refWaveformShape.sceneFunc(function(canvas) {
      that.data.set_segment(offset_in, offset_out, "zoom");

      mixins.waveformOffsetDrawFunction.call(this, that.data, canvas, mixins.interpolateHeight(that.height));
    });

    that.refWaveformShape.setWidth(that.data.at_time(time_out) - that.data.at_time(time_in));
    that.refLayer.draw();
  };*/

  WaveformOverview.prototype.updateRefWaveform = function (time_in, time_out) {
    if (isNaN(time_in))  throw new Error("WaveformOverview#updateRefWaveform passed a time in that is not a number: " + time_in);
    if (isNaN(time_out)) throw new Error("WaveformOverview#updateRefWaveform passed a time out that is not a number: " + time_out);

    var that = this;

    var offset_in = that.data.at_time(time_in);
    var offset_out = that.data.at_time(time_out);

    that.data.set_segment(offset_in, offset_out, "zoom");

    that.refWaveformRect.setAttrs({
      x: that.data.segments.zoom.offset_start - that.data.offset_start,
      width: that.data.at_time(time_out) - that.data.at_time(time_in)
    });

    that.refLayer.draw();
  };

  WaveformOverview.prototype.updateUi = function (pixel) {
    if (isNaN(pixel)) throw new Error("WaveformOverview#updateUi passed a value that is not a number: " + pixel);

    var that = this;

    that.playheadLine.setAttr("x", pixel);
    that.uiLayer.draw();
  };

  return WaveformOverview;
});<|MERGE_RESOLUTION|>--- conflicted
+++ resolved
@@ -125,30 +125,19 @@
       strokeWidth: 0
     });*/
 
-<<<<<<< HEAD
-    this.refWaveformRect = new Konva.Rect({
-=======
     var refPadding = this.options.overviewHighlightRectanglePadding;
     if (refPadding * 2 > this.height) {
       refPadding = 0;
     }
-
-    this.refWaveformRect = new Kinetic.Rect({
->>>>>>> 4aebd81b
+    this.refWaveformRect = new Konva.Rect({
       x: 0,
       y: refPadding,
       width: 0,
       stroke: that.options.overviewHighlightRectangleColor,
       strokeWidth: 1,
-<<<<<<< HEAD
-      height: this.height - (11*2),
+      height: this.height - (refPadding * 2),
       fill: that.options.overviewHighlightRectangleColor,
-      opacity: 0.3,
-=======
-      height: this.height - (refPadding * 2),
-      fill: 'grey',
       opacity: this.options.overviewHighlightRectangleOpacity,
->>>>>>> 4aebd81b
       cornerRadius: 2
     });
 
@@ -166,16 +155,11 @@
       x: 0
     });
 
-<<<<<<< HEAD
     that.uiLayer = new Konva.Layer({ index: 100 });
-    that.axis = new WaveformAxis(that);
-=======
-    that.uiLayer = new Kinetic.Layer({ index: 100 });
 
     if (that.peaks.options.axisOnWaveforms.indexOf('overview') > -1) {
       that.axis = new WaveformAxis(that, { axisGridlineColor: that.peaks.options.overviewAxisGridlineColor, axisLabelColor: that.peaks.options.overviewAxisLabelColor });
     }
->>>>>>> 4aebd81b
 
     this.uiLayer.add(this.playheadLine);
     this.stage.add(this.uiLayer);
