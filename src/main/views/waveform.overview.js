/**
 * WAVEFORM.OVERVIEW.JS
 *
 * This module handles all functionality related to the overview
 * timeline canvas and initialises its own instance of the axis
 * object.
 *
 */
define([
  "peaks/waveform/waveform.axis",
  "peaks/waveform/waveform.mixins",
  "konva"
], function (WaveformAxis, mixins, Konva) {
  'use strict';

  function WaveformOverview(waveformData, container, peaks) {
    var that = this;

    that.peaks = peaks;
    that.options = peaks.options;
    that.data = waveformData;
    that.width = container.clientWidth;
    that.height = container.clientHeight || that.options.height;
    that.frameOffset = 0;

    that.stage = new Konva.Stage({
      container: container,
      width: that.width,
      height: that.height
    });

    that.waveformLayer = new Konva.Layer();

    that.background = new Konva.Rect({
      x: 0,
      y: 0,
      width: that.width,
      height: that.height
    });

    that.waveformLayer.add(that.background);

    that.createWaveform();
    that.createRefWaveform();
    that.createUi();

    that.stage.add(that.waveformLayer);

    // INTERACTION ===============================================
    var cancelSeeking = function(){
      that.stage.off("mousemove mouseup");
      peaks.seeking = false;
    };

    that.stage.on("mousedown", function (event) {
      if (event.target &&
        !event.target.attrs.draggable &&
        !event.target.parent.attrs.draggable) {
        if (event.type == "mousedown") {
          peaks.seeking = true;

          peaks.emit("user_seek.overview", that.data.time(event.evt.layerX), event.evt.layerX);

          that.stage.on("mousemove", function (event) {
            peaks.emit("user_scrub.overview", that.data.time(event.evt.layerX), event.evt.layerX);
          });

          that.stage.on("mouseup", cancelSeeking);
        } else {
          cancelSeeking();
        }
      }
    });

    // EVENTS ====================================================

    function trackPlayheadPosition(time, frame){
      if (!peaks.seeking) {
        that.playheadPixel = that.data.at_time(time);
        that.updateUi(that.playheadPixel);
      }
    }

    peaks.on("player_time_update", trackPlayheadPosition);
    peaks.on("user_seek.*", trackPlayheadPosition);
    peaks.on("user_scrub.*", trackPlayheadPosition);

    peaks.on("waveform_zoom_displaying", function (start, end) {
      that.updateRefWaveform(start, end);
    });

    peaks.on("resizeEndOverview", function (width, newWaveformData) {
      that.width = width;
      that.data = newWaveformData;
      that.stage.setWidth(that.width);
      //that.updateWaveform();
      peaks.emit("overview_resized");
    });
  }

  WaveformOverview.prototype.createWaveform = function() {
    var that = this;
    this.waveformShape = new Konva.Shape({
      fill: that.options.overviewWaveformColor,
      strokeWidth: 0
    });

    this.waveformShape.sceneFunc(mixins.waveformDrawFunction.bind(this.waveformShape, that));

    this.waveformLayer.add(this.waveformShape);
    this.stage.add(this.waveformLayer);
  };

  //Green Reference Waveform to inform users where they are in overview waveform based on current zoom level
  WaveformOverview.prototype.createRefWaveform = function () {
    var that = this;

    this.refLayer = new Konva.Layer();

    /*this.refWaveformShape = new Konva.Shape({
      drawFunc: function(canvas) {
        mixins.waveformDrawFunction.call(this, that.data, canvas, mixins.interpolateHeight(that.height));
      },
      fill: that.options.zoomWaveformColor,
      strokeWidth: 0
    });*/

<<<<<<< HEAD
    var refPadding = this.options.overviewHighlightRectanglePadding;
    if (refPadding * 2 > this.height) {
      refPadding = 0;
    }
=======
>>>>>>> 4c05ad08
    this.refWaveformRect = new Konva.Rect({
      x: 0,
      y: refPadding,
      width: 0,
      stroke: that.options.overviewHighlightRectangleColor,
      strokeWidth: 1,
      height: this.height - (refPadding * 2),
      fill: that.options.overviewHighlightRectangleColor,
      opacity: this.options.overviewHighlightRectangleOpacity,
      cornerRadius: 2
    });

    this.refLayer.add(this.refWaveformRect);
    this.stage.add(this.refLayer);
  };

  WaveformOverview.prototype.createUi = function() {
    var that = this;

    this.playheadLine = new Konva.Line({
      points: [0.5, 0, 0.5, that.height],
      stroke: that.options.playheadColor,
      strokeWidth: 1,
      x: 0
    });

    that.uiLayer = new Konva.Layer({ index: 100 });
<<<<<<< HEAD

    if (that.peaks.options.axisOnWaveforms.indexOf('overview') > -1) {
      that.axis = new WaveformAxis(that, { axisGridlineColor: that.peaks.options.overviewAxisGridlineColor, axisLabelColor: that.peaks.options.overviewAxisLabelColor });
    }
=======
    that.axis = new WaveformAxis(that);
>>>>>>> 4c05ad08

    this.uiLayer.add(this.playheadLine);
    this.stage.add(this.uiLayer);
  };

  /*WaveformOverview.prototype.updateWaveform = function () {
    var that = this;
    that.waveformShape.sceneFunc(function(canvas) {
      mixins.waveformDrawFunction.call(this, that.data, canvas, mixins.interpolateHeight(that.height));
    });
    that.waveformLayer.draw();
  };

  WaveformOverview.prototype.updateRefWaveform = function (time_in, time_out) {
    var that = this;

    var offset_in = that.data.at_time(time_in);
    var offset_out = that.data.at_time(time_out);

    that.refWaveformShape.sceneFunc(function(canvas) {
      that.data.set_segment(offset_in, offset_out, "zoom");

      mixins.waveformOffsetDrawFunction.call(this, that.data, canvas, mixins.interpolateHeight(that.height));
    });

    that.refWaveformShape.setWidth(that.data.at_time(time_out) - that.data.at_time(time_in));
    that.refLayer.draw();
  };*/

  WaveformOverview.prototype.updateRefWaveform = function (time_in, time_out) {
    if (isNaN(time_in))  throw new Error("WaveformOverview#updateRefWaveform passed a time in that is not a number: " + time_in);
    if (isNaN(time_out)) throw new Error("WaveformOverview#updateRefWaveform passed a time out that is not a number: " + time_out);

    var that = this;

    var offset_in = that.data.at_time(time_in);
    var offset_out = that.data.at_time(time_out);

    that.data.set_segment(offset_in, offset_out, "zoom");

    that.refWaveformRect.setAttrs({
      x: that.data.segments.zoom.offset_start - that.data.offset_start,
      width: that.data.at_time(time_out) - that.data.at_time(time_in)
    });

    that.refLayer.draw();
  };

  WaveformOverview.prototype.updateUi = function (pixel) {
    if (isNaN(pixel)) throw new Error("WaveformOverview#updateUi passed a value that is not a number: " + pixel);

    var that = this;

    that.playheadLine.setAttr("x", pixel);
    that.uiLayer.draw();
  };

  return WaveformOverview;
});<|MERGE_RESOLUTION|>--- conflicted
+++ resolved
@@ -125,13 +125,11 @@
       strokeWidth: 0
     });*/
 
-<<<<<<< HEAD
     var refPadding = this.options.overviewHighlightRectanglePadding;
     if (refPadding * 2 > this.height) {
       refPadding = 0;
     }
-=======
->>>>>>> 4c05ad08
+
     this.refWaveformRect = new Konva.Rect({
       x: 0,
       y: refPadding,
@@ -159,14 +157,10 @@
     });
 
     that.uiLayer = new Konva.Layer({ index: 100 });
-<<<<<<< HEAD
 
     if (that.peaks.options.axisOnWaveforms.indexOf('overview') > -1) {
       that.axis = new WaveformAxis(that, { axisGridlineColor: that.peaks.options.overviewAxisGridlineColor, axisLabelColor: that.peaks.options.overviewAxisLabelColor });
     }
-=======
-    that.axis = new WaveformAxis(that);
->>>>>>> 4c05ad08
 
     this.uiLayer.add(this.playheadLine);
     this.stage.add(this.uiLayer);
