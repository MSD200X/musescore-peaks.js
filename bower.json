--- conflicted
+++ resolved
@@ -11,14 +11,7 @@
     "test_data"
   ],
   "dependencies": {
-<<<<<<< HEAD
     "requirejs": "~2.1.14"
-=======
-    "waveform-data": "~1.5.0",
-    "requirejs": "~2.1.14",
-    "eventemitter2": "~0.4.14",
-    "kineticjs": "~5.1.0"
->>>>>>> 39a9c914
   },
   "devDependencies": {}
 }