--- conflicted
+++ resolved
@@ -1,11 +1,8 @@
 ## Change Log
 
-<<<<<<< HEAD
-=======
 ### 0.4.5 (2015/07/02 10:52 +00:00)
 - [#123](https://github.com/bbcrd/peaks.js/pull/123) Allow alternate zoom adapters, add a static (non-animated) zoom adapter, add more safety checks (@johvet, @ziggythehamster)
 
->>>>>>> 7c5040f7
 ### v0.4.4 (2015/06/30 06:55 +00:00)
 - [#122](https://github.com/bbcrd/peaks.js/pull/122) Fix typo, seeking instead of seaking (@johvet)
 - [#113](https://github.com/bbcrd/peaks.js/pull/113) Make the axis label and gridline colors configurable (@ziggythehamster)
