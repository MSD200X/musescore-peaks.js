--- conflicted
+++ resolved
@@ -218,14 +218,12 @@
   // Random colour per segment (overrides segmentColor)
   randomizeSegmentColor: true,
 
-<<<<<<< HEAD
   // Zoom view adapter to use. Valid adapters are: 'animated' (default) and 'static'
   zoomAdapter: 'animated',
-=======
+
   // Show marker lines for uneditable segments and points on the following waveforms: 'overview', 'zoomview'.
   // Default is none of them.
   showMarkerLinesWhenUneditable: [],
->>>>>>> c6777259
 
   // Array of initial segment objects with startTime and
   // endTime in seconds and a boolean for editable.
