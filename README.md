# Peaks.js [![Build Status](https://travis-ci.org/bbcrd/peaks.js.svg?branch=master)](https://travis-ci.org/bbcrd/peaks.js)

> A browser based audio waveform visualisation frontend component from BBC R&D.

Peaks is a modular frontend component designed for the display of and interaction with audio waveform material in the browser.

![](https://github.com/bbcrd/peaks.js/blob/master/peaks.png?raw=1)

Peaks was developed by [BBC R&D](http://www.bbc.co.uk/rd) to allow users to make accurate clippings of audio data over a timeline in browser, using a backend API that serves the waveform data.

Peaks utilizes HTML5 canvas technology to display waveform data at different zoom levels and provides some basic convenience methods for interacting with waveforms and creating time-based visual sections for denoting content to be clipped or for reference, eg: distinguishing music from speech or identifying different music tracks.

See the Project overview here: [http://waveform.prototyping.bbc.co.uk/](http://waveform.prototyping.bbc.co.uk/)

# Installation

<table>
  <thead>
    <tr>
      <th><a href="https://npmjs.org/">npm</a></th>
      <th><a href="https://github.com/bower/bower">bower</a></th>
      <th>old school</th>
    </tr>
  </thead>
  <tbody>
    <tr>
      <td><code>npm install --save peaks.js</code></td>
      <td><code>bower install --save peaks.js</code></td>
      <td><a href="https://github.com/bbcrd/peaks.js/archive/master.zip">download zip file</a></td>
    </tr>
  </tbody>
</table>

# Using Peaks.js in your own project

Peaks can be included in any web page by following these steps:

1. include it your web page
1. include a media element and its [waveform data file](https://github.com/bbcrd/audiowaveform)
1. initialise Peaks

```html
<div id="peaks-container"></div>
<audio>
  <source src="test_data/sample.mp3" type="audio/mpeg">
  <source src="test_data/sample.ogg" type="audio/ogg">
</audio>
<script src="bower_components/requirejs/require.js" data-main="app.js"></script>
```

## Start using [require.js](http://requirejs.org/)

AMD modules are working out of the box without any optimiser.

```javascript
// in app.js
// configure peaks path
requirejs.config({
  paths: {
    peaks: 'bower_components/peaks.js/src/main',
    EventEmitter: 'bower_components/eventemitter2/lib/eventemitter2',
    Kinetic: 'bower_components/kineticjs/kinetic',
    'waveform-data': 'bower_components/waveform-data/dist/waveform-data.min'
  }
});

// requires it
require(['peaks'], function (Peaks) {
  var p = Peaks.init({
    container: document.querySelector('#peaks-container'),
    mediaElement: document.querySelector('audio'),
    dataUri: 'test_data/sample.json'
  });

  p.on('segments.ready', function(){
    // do something when segments are ready to be displayed
  });
});
```

A working examples is provided in [`index.html`](index.html).

## Start using vanilla JavaScript

```html
<script src="http://wzrd.in/standalone/peaks.js"></script>
<script>
(function(Peaks){
    var p = Peaks.init({ … });
})(peaks.js);
</script>
```

**Notice**: this examples uses [Browserify CDN](http://wzrd.in/): save it as a local copy or build your own.

Please [refer to the *Building Peaks* section](#building-peaks) to learn more about how to build Peaks for development or production purpose.

## Generate waveform data

Peaks uses waveform data files produced by [audiowaveform](https://github.com/bbcrd/audiowaveform). These can be generated in either binary (.dat) or JSON format. Binary format is preferred because of the smaller file size, but this is only compatible with [browsers that support Typed Arrays](http://caniuse.com/#feat=typedarrays).

You should also use the `-b 8` option when generating waveform data files, as Peaks does not currently support 16-bit waveform data files, and also to minimise file size.

To generate a binary waveform data file:

```
audiowaveform -i sample.mp3 -o sample.dat -b 8
```

To generate a JSON format waveform data file:

```
audiowaveform -i sample.mp3 -o sample.json -b 8
```

Refer to audiowaveform(1) for full details of the available command line options.

## Web Audio based waveforms

Since `0.3.0`, Peaks can rely on Web Audio to generate waveforms.
Which means you would not have to pre-generate a `dat` or `json` beforehand.

To do so, skip the `dataUri` option and make sure [your browser is compatible with Web Audio](http://caniuse.com/#feat=audio-api).

```js
var p = Peaks.init({
  container: document.querySelector('#peaks-container'),
  mediaElement: document.querySelector('audio')
});

p.on('segments.ready', function(){
  // do something when segments are ready to be displayed
});
```

**Notice**: be aware **it can be CPU intensive** if your audio file has a long duration.

# Configuration

The available options for configuration of the viewer are as follows:

```javascript
var options = {
  /** REQUIRED OPTIONS **/
  // Containing element
  container: document.getElementById('peaks-container'),

  // HTML5 Media element containing an audio track
  mediaElement: document.querySelector('audio'),

  /** Optional config with defaults **/
  // URI to waveform data file in binary or JSON
  dataUri: {
    arraybuffer: '../test_data/sample.dat',
    json: '../test_data/sample.json',
  },

  // async logging function
  logger: console.error.bind(console),

  // default height of the waveform canvases in pixels
  height: 200,

  // Array of zoom levels in samples per pixel (big >> small)
  zoomLevels: [512, 1024, 2048, 4096],

  // Bind keyboard controls
  keyboard: false,

  // Keyboard nudge increment in seconds (left arrow/right arrow)
  nudgeIncrement: 0.01,

  // Colour for the in marker of segments
  inMarkerColor: '#a0a0a0',

  // Colour for the out marker of segments
  outMarkerColor: '#a0a0a0',

  // Colour for the zoomed in waveform
  zoomWaveformColor: 'rgba(0, 225, 128, 1)',

  // Colour for the overview waveform
  overviewWaveformColor: 'rgba(0,0,0,0.2)',

  // Colour for the overview waveform rectangle that shows what the zoom view shows
  overviewHighlightRectangleColor: 'grey',

  // Colour for segments on the waveform
  segmentColor: 'rgba(255, 161, 39, 1)',

  // Colour of the play head
  playheadColor: 'rgba(0, 0, 0, 1)',

<<<<<<< HEAD
=======
  // Colour of the play head text
  playheadTextColor: '#aaa',

>>>>>>> 14613ec1
  // Colour of the axis gridlines
  axisGridlineColor: '#ccc',

  // Colour of the axis labels
  axisLabelColor: '#aaa',

  // Random colour per segment (overrides segmentColor)
  randomizeSegmentColor: true,

  // Array of initial segment objects with startTime and
  // endTime in seconds and a boolean for editable.
  // See below.
  segments: [{
    startTime: 120,
    endTime: 140,
    editable: true,
    color: "#ff0000",
    labelText: "My label"
  },
  {
    startTime: 220,
    endTime: 240,
    editable: false,
    color: "#00ff00",
    labelText: "My Second label"
  }]
}
```

## Segment Format

Segments provided from peaks.js use the following format:

```javascript
[{
   // Assigned colour of the segment
  color: "rgba(123, 2, 61, 1)",
   // Editable state of the segment
  editable: true,
   // End time in seconds of the segment
  endTime: 588.986667,
   // Unique ID of the segment
  id: "segment0",
   // Kinetics.js Element group of segment canvas objects for overview waveform
  overview: Kinetic.Group,
   // End time in seconds of the segment
  startTime: 578.986667,
   // Kinetics.js Element group of segment canvas objects for overview waveform
  zoom: Kinetic.Group
}]
```

## Advanced configuration

The marker and label Kinetic.js objects may be overridden to give the segment markers or label your own custom appearance (see main.js / waveform.mixins.js, [Kinetic Polygon Example](http://www.html5canvastutorials.com/kineticjs/html5-canvas-kineticjs-polygon-tutorial/) and [Kinetic Text Example](http://www.html5canvastutorials.com/kineticjs/html5-canvas-kineticjs-text-tutorial/)) :

```javascript
{
  segmentInMarker: mixins.defaultInMarker(p.options),
  segmentOutMarker: mixins.defaultOutMarker(p.options),
  segmentLabelDraw: mixins.defaultSegmentLabelDraw(p.options)
}
```

# API

The top level `peaks` object exposes a factory to create new `peaks` instances.

## `peaks.init(options)`

Start a instance of peaks with the [assigned options](#Configuration). It enables you do deal with several instances
of Peaks within a single page with one or several configurations.

```js
var peaksInstance = peaks.init({ … });
var secondPeaksInstance = peaks.init({ … });
```

## Time API

### `instance.time.getCurrentTime()`

Returns currently selected time in seconds (convenience method interchangeable with `mediaElement.currentTime`).

```js
var instance = peaks.init({ … });

console.log(instance.time.getCurrentTime()); // -> 0
```

### `instance.time.setCurrentTime(timeInSeconds)`

Sets the media element selected time in seconds.

```js
var instance = peaks.init({ … });

instance.time.setCurrentTime(5.85);
console.log(instance.time.getCurrentTime()); // -> 5.85
```

## Zoom API

### `instance.zoom.zoomOut()`

Zoom in the waveform zoom view by one level.

```js
var instance = peaks.init({ …, zoomLevels: [512, 1024, 2048, 4096] });

instance.zoom.zoomOut(); // zoom level is now 1024
```

### `instance.zoom.zoomIn()`

Zoom in the waveform zoom view by one level.

```js
var instance = peaks.init({ …, zoomLevels: [512, 1024, 2048, 4096] });

instance.zoom.zoomIn(); // zoom level is still 512

instance.zoom.zoomOut(); // zoom level is now 1024
instance.zoom.zoomIn(); // zoom level is now 512 again
```

### `instance.zoom.setZoom(indexInZoomArray)`

Set the zoom level to the element in the `options.zoomLevels` array at index `indexInZoomArray`.

```js
var instance = peaks.init({ …, zoomLevels: [512, 1024, 2048, 4096] });

instance.zoom.setZoom(3); // zoom level is now 4096
```

### `instance.zoom.getZoom()`

Return the current zoom level.

```js
var instance = peaks.init({ …, zoomLevels: [512, 1024, 2048, 4096] });

instance.zoom.zoomOut();
console.log(instance.zoom.getZoom()); // -> 1
```

## Segments API

**Segments** give the ability to visually tag timed portions of a media object.
This is a great way to provide visual cues to your users.

### `instance.segments.add(startTime, endTime, editable, color, labelText)`
### `instance.segments.add(segment[])`

Add a segment to the waveform timeline with starting time `startTime` (seconds), ending time `endTime` (seconds)
and set whether the segment is user editable with `editable` (boolean, defaults to `false`).

```js
var instance = peaks.init({ … });

instance.segments.add(0, 10.5); //adds a 0 to 10.5 seconds non-editable segment with a random color
```

Alternatively, provide an array of segment objects as shown above in the config options as the first and only argument to add all those segments at once.

```js
var instance = peaks.init({ … });

instance.segments.add([
  {
    startTime: 0,
    endTime: 10.5,
    labelText: '0 to 10 seconds non-editable demo segment'
  },
  {
    startTime: 3.14,
    endTime: 4.2,
    color: '#666'
  }
]);
```

### `instance.segments.getSegments()`

Returns an array of objects representing all displayed segments present on the timeline in the segment format.

### `instance.segments.removeByTime(timeStart, timeEnd)`

Remove any segment which start at `timeStart`, and which optionally finish at `timeEnd`.

The returned value corresponds to the number of deleted segments.

```js
var instance = peaks.init({ … });

instance.segments.add([{ startTime: 10, endTime: 12 }, { startTime: 10, endTime: 20 }]);

// remove both segments as they start at `10`
instance.segments.removeByTime(10);

// remove only the first segment
instance.segments.removeByTime(10, 12);

```

### `instance.segments.removeAll()`

Remove all the segments from the waveforms.

```js
var instance = peaks.init({ … });

instance.segments.removeAll();
```

# Building Peaks

You might want to build a minified standalone version of Peaks, to test a contribution or to run additional tests.
The project *bundles* everything you need to do so.

## Prerequisite

```bash
git clone https://github.com/bbcrd/peaks.js.git
cd peaks.js
npm install
```

## Building

This command will produce a minified standalone version of Peaks.
It will indeed be UMD compatible, so as you can continue to use it with AMD or CommonJS module loaders, or even as Vanilla JavaScript.

```bash
npm run build
```

The output of the build will be located as `peaks.min.js`, alongside its associated [Source Maps](https://hacks.mozilla.org/2013/05/compiling-to-javascript-and-debugging-with-source-maps/).

## Live Demo

This command will serve a working version of Peaks to reflect your local updates.

```bash
npm start
```

Then open http://localhost:9000 in a Web browser.

# Testing

`npm test` should work for simple one time testing.

If you are developing and want to repeatedly run tests in a browser on your machine simply launch `npm run test-watch`.


# License

See [COPYING](COPYING)

This project includes sample audio from the radio show [Desert Island Discs](http://en.wikipedia.org/wiki/File:Alice_walker_bbc_radio4_desert_island_discs_19_05_2013.flac), used under the terms of the [Creative Commons 3.0 Unported License](http://creativecommons.org/licenses/by/3.0/).

# Authors

>  British Broadcasting Corporation

- [Chris Finch](http://github.com/chrisfinch)
- [Thomas Parisot](https://github.com/oncletom)
- [Chris Needham](http://github.com/chrisn)


# Copyright

Copyright 2014-2015 British Broadcasting Corporation<|MERGE_RESOLUTION|>--- conflicted
+++ resolved
@@ -191,12 +191,9 @@
   // Colour of the play head
   playheadColor: 'rgba(0, 0, 0, 1)',
 
-<<<<<<< HEAD
-=======
   // Colour of the play head text
   playheadTextColor: '#aaa',
 
->>>>>>> 14613ec1
   // Colour of the axis gridlines
   axisGridlineColor: '#ccc',
 
