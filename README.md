--- conflicted
+++ resolved
@@ -182,16 +182,14 @@
   // Colour for the overview waveform
   overviewWaveformColor: 'rgba(0,0,0,0.2)',
 
-<<<<<<< HEAD
   // Colour for the overview waveform rectangle that shows what the zoom view shows
   overviewHighlightRectangleColor: 'grey',
-=======
+
   // Vertical padding in pixel to add to the overview waveform highlight rectangle. Defaults to 11px
   overviewHighlightRectanglePadding: 11,
 
   // Opacity of the overview waveform highlight rectangle. Defaults to 0.3
   overviewHighlightRectangleOpacity: 0.3,
->>>>>>> 4aebd81b
 
   // Colour for segments on the waveform
   segmentColor: 'rgba(255, 161, 39, 1)',
